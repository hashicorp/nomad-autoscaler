--- conflicted
+++ resolved
@@ -1,27 +1,25 @@
 ## UNRELEASED
 
-<<<<<<< HEAD
-IMPROVEMENTS:
-  * scaleutils: Add new node selector option `oldest_create_index` to select nodes with the oldest creation date  [[GH-961](https://github.com/hashicorp/nomad-autoscaler/pull/961)] 
-=======
 BUG FIXES:
 * config: Fixed a bug where the Nomad strategy and target plugins would fail to connect to Nomad's Task API socket [[GH-966](https://github.com/hashicorp/nomad-autoscaler/pull/966)]
->>>>>>> e78d4906
+
+IMPROVEMENTS:
+* scaleutils: Add new node selector option `oldest_create_index` to select nodes with the oldest creation date  [[GH-961](https://github.com/hashicorp/nomad-autoscaler/pull/961)] 
 
 ## 0.4.5 (August 13, 2024)
 
 IMPROVEMENTS:
- * build: Updated to Go 1.22.6 and alpine to 3.20 [[GH-943](https://github.com/hashicorp/nomad-autoscaler/pull/943)]
- * build: Updated Nomad API dependency to 1.8.3 [[GH-950](https://github.com/hashicorp/nomad-autoscaler/pull/950)]
-
-BUG FIXES:
- * security: Fix incorrect conversion between integer types [[GH-946](https://github.com/hashicorp/nomad-autoscaler/pull/946)]
+* build: Updated to Go 1.22.6 and alpine to 3.20 [[GH-943](https://github.com/hashicorp/nomad-autoscaler/pull/943)]
+* build: Updated Nomad API dependency to 1.8.3 [[GH-950](https://github.com/hashicorp/nomad-autoscaler/pull/950)]
+
+BUG FIXES:
+* security: Fix incorrect conversion between integer types [[GH-946](https://github.com/hashicorp/nomad-autoscaler/pull/946)]
 
 ## 0.4.4 (June 4, 2024)
 
 IMPROVEMENTS:
- * agent: Update Nomad API dependency to v1.8.0 [[GH-909](https://github.com/hashicorp/nomad-autoscaler/pull/909)]
- * plugin/strategy/pass-through: Add new configuration `max_scale_up` and `max_scale_down` to allow restricting how much change is applied on each scaling event [[GH-881](https://github.com/hashicorp/nomad-autoscaler/pull/881)]
+* agent: Update Nomad API dependency to v1.8.0 [[GH-909](https://github.com/hashicorp/nomad-autoscaler/pull/909)]
+* plugin/strategy/pass-through: Add new configuration `max_scale_up` and `max_scale_down` to allow restricting how much change is applied on each scaling event [[GH-881](https://github.com/hashicorp/nomad-autoscaler/pull/881)]
 
 ## 0.4.3 (March 12, 2024)
 
