--- conflicted
+++ resolved
@@ -28,13 +28,8 @@
 	github.com/prometheus/common v0.55.0
 	github.com/shoenig/test v1.8.2
 	github.com/stretchr/testify v1.9.0
-<<<<<<< HEAD
 	golang.org/x/text v0.17.0
-	google.golang.org/api v0.190.0
-=======
-	golang.org/x/text v0.16.0
 	google.golang.org/api v0.191.0
->>>>>>> 14d80fac
 	google.golang.org/grpc v1.65.0
 	google.golang.org/protobuf v1.34.2
 )
@@ -127,11 +122,7 @@
 	golang.org/x/crypto v0.25.0 // indirect
 	golang.org/x/mod v0.17.0 // indirect
 	golang.org/x/net v0.27.0 // indirect
-<<<<<<< HEAD
-	golang.org/x/oauth2 v0.21.0 // indirect
-=======
 	golang.org/x/oauth2 v0.22.0 // indirect
->>>>>>> 14d80fac
 	golang.org/x/sync v0.8.0 // indirect
 	golang.org/x/sys v0.22.0 // indirect
 	golang.org/x/tools v0.21.1-0.20240508182429-e35e4ccd0d2d // indirect
