package agent

import (
	"context"
	"fmt"
	"os/exec"
	"path"
	"reflect"
	"strings"
	"sync"
	"time"

	"github.com/hashicorp/go-hclog"
	"github.com/hashicorp/go-plugin"
	"github.com/hashicorp/nomad-autoscaler/agent/config"
	apmpkg "github.com/hashicorp/nomad-autoscaler/apm"
	"github.com/hashicorp/nomad-autoscaler/policystorage"
	strategypkg "github.com/hashicorp/nomad-autoscaler/strategy"
	targetpkg "github.com/hashicorp/nomad-autoscaler/target"
	"github.com/hashicorp/nomad/api"
)

var (
	PluginHandshakeConfig = plugin.HandshakeConfig{
		ProtocolVersion:  1,
		MagicCookieKey:   "magic",
		MagicCookieValue: "magic",
	}
)

type Agent struct {
	logger          hclog.Logger
	config          *config.Agent
	nomadClient     *api.Client
	apmPlugins      map[string]*Plugin
	apmManager      *apmpkg.Manager
	targetPlugins   map[string]*Plugin
	targetManager   *targetpkg.Manager
	strategyPlugins map[string]*Plugin
	strategyManager *strategypkg.Manager
}

type Plugin struct{}

func NewAgent(c *config.Agent, logger hclog.Logger) *Agent {
	return &Agent{
		logger:          logger,
		config:          c,
		apmPlugins:      make(map[string]*Plugin),
		apmManager:      apmpkg.NewAPMManager(),
		targetPlugins:   make(map[string]*Plugin),
		targetManager:   targetpkg.NewTargetManager(),
		strategyPlugins: make(map[string]*Plugin),
		strategyManager: strategypkg.NewStrategyManager(),
	}
}

func (a *Agent) Run(ctx context.Context) error {

	// Generate the Nomad client.
	if err := a.generateNomadClient(); err != nil {
		return err
	}

<<<<<<< HEAD
	a.nomadClient = client

	ps := policystorage.NewStore(a.logger, a.nomadClient)
	go ps.StartPolicyWatcher()
=======
	ps := policystorage.Nomad{Client: a.nomadClient}
>>>>>>> 63595746

	// launch plugins
	if err := a.loadPlugins(); err != nil {
		return fmt.Errorf("failed to load plugins: %v", err)
	}

	// Setup and start the HTTP health server.
	healthServer, err := newHealthServer(a.config.HTTP, a.logger)
	if err != nil {
		return fmt.Errorf("failed to setup HTTP getHealth server: %v", err)
	}
	go healthServer.run()

	// loop like there's no tomorrow
	var wg sync.WaitGroup
	ticker := time.NewTicker(a.config.ScanInterval)
Loop:
	for {
		select {
		case <-ticker.C:
			logger := a.logger.With("policy_storage", reflect.TypeOf(ps))
			logger.Info("reading policies")

			// read policies
			policies := ps.State.List()
			logger.Info(fmt.Sprintf("found %d policies", len(policies)))

			// handle policies
			for _, p := range policies {
				wg.Add(1)
				go func(policy *policystorage.Policy) {
					defer wg.Done()
					select {
					case <-ctx.Done():
						return
					default:
						a.handlePolicy(policy)
					}
				}(p)
			}
			wg.Wait()
		case <-ctx.Done():
			// Stop the health server.
			healthServer.stop()

			// stop plugins before exiting
			a.logger.Info("killing plugins")
			a.apmManager.Kill()
			a.targetManager.Kill()
			a.strategyManager.Kill()
			break Loop
		}
	}

	return nil
}

// generateNomadClient takes the internal Nomad configuration, translates and
// merges it into a Nomad API config object and creates a client.
func (a *Agent) generateNomadClient() error {

	// Use an empty config object. When calling NewClient, the Nomad API will
	// merge options with those returned from DefaultConfig().
	cfg := &api.Config{}

	// Merge our top level configuration options in.
	if a.config.Nomad.Address != "" {
		cfg.Address = a.config.Nomad.Address
	}
	if a.config.Nomad.Region != "" {
		cfg.Region = a.config.Nomad.Region
	}
	if a.config.Nomad.Namespace != "" {
		cfg.Namespace = a.config.Nomad.Namespace
	}
	if a.config.Nomad.Token != "" {
		cfg.SecretID = a.config.Nomad.Token
	}

	// Merge HTTP auth.
	if a.config.Nomad.HTTPAuth != "" {
		var username, password string
		if strings.Contains(a.config.Nomad.HTTPAuth, ":") {
			split := strings.SplitN(a.config.Nomad.HTTPAuth, ":", 2)
			username = split[0]
			password = split[1]
		} else {
			username = a.config.Nomad.HTTPAuth
		}

		cfg.HttpAuth = &api.HttpBasicAuth{
			Username: username,
			Password: password,
		}
	}

	// Merge TLS.
	if a.config.Nomad.CACert != "" {
		cfg.TLSConfig.CACert = a.config.Nomad.CACert
	}
	if a.config.Nomad.CAPath != "" {
		cfg.TLSConfig.CAPath = a.config.Nomad.CAPath
	}
	if a.config.Nomad.ClientCert != "" {
		cfg.TLSConfig.ClientCert = a.config.Nomad.ClientCert
	}
	if a.config.Nomad.ClientKey != "" {
		cfg.TLSConfig.ClientKey = a.config.Nomad.ClientKey
	}
	if a.config.Nomad.TLSServerName != "" {
		cfg.TLSConfig.TLSServerName = a.config.Nomad.TLSServerName
	}
	if a.config.Nomad.SkipVerify {
		cfg.TLSConfig.Insecure = a.config.Nomad.SkipVerify
	}

	// Generate the Nomad client.
	client, err := api.NewClient(cfg)
	if err != nil {
		return fmt.Errorf("failed to instantiate Nomad client: %v", err)
	}
	a.nomadClient = client

	return nil
}

func (a *Agent) loadPlugins() error {
	// load APM plugins
	err := a.loadAPMPlugins()
	if err != nil {
		return err
	}

	// load target plugins
	err = a.loadTargetPlugins()
	if err != nil {
		return err
	}

	// load strategy plugins
	err = a.loadStrategyPlugins()
	if err != nil {
		return err
	}

	return nil
}

func (a *Agent) loadAPMPlugins() error {
	// create default local-nomad target
	a.config.APMs = append(a.config.APMs, &config.Plugin{
		Name:   "local-nomad",
		Driver: "nomad-apm",
		Config: map[string]string{
			"address": a.config.Nomad.Address,
			"region":  a.config.Nomad.Region,
		},
	})

	for _, apmConfig := range a.config.APMs {
		a.logger.Info("loading APM plugin", "plugin", apmConfig)

		pluginConfig := &plugin.ClientConfig{
			HandshakeConfig: PluginHandshakeConfig,
			Plugins: map[string]plugin.Plugin{
				"apm": &apmpkg.Plugin{},
			},
			Cmd: exec.Command(path.Join(a.config.PluginDir, apmConfig.Driver)),
		}
		err := a.apmManager.RegisterPlugin(apmConfig.Name, pluginConfig)
		if err != nil {
			return err
		}

		// configure plugin
		apmPlugin, err := a.apmManager.Dispense(apmConfig.Name)
		if err != nil {
			return err
		}
		err = (*apmPlugin).SetConfig(apmConfig.Config)
		if err != nil {
			return err
		}
	}
	return nil
}

func (a *Agent) loadTargetPlugins() error {
	// create default local-nomad target
	a.config.Targets = append(a.config.Targets, &config.Plugin{
		Name:   "local-nomad",
		Driver: "nomad",
		Config: map[string]string{
			"address": a.config.Nomad.Address,
			"region":  a.config.Nomad.Region,
		},
	})

	for _, targetConfig := range a.config.Targets {
		a.logger.Info("loading Target plugin", "plugin", targetConfig)

		pluginConfig := &plugin.ClientConfig{
			HandshakeConfig: PluginHandshakeConfig,
			Plugins: map[string]plugin.Plugin{
				"target": &targetpkg.Plugin{},
			},
			Cmd: exec.Command(path.Join(a.config.PluginDir, targetConfig.Driver)),
		}
		err := a.targetManager.RegisterPlugin(targetConfig.Name, pluginConfig)
		if err != nil {
			return err
		}

		// configure plugin
		targetPlugin, err := a.targetManager.Dispense(targetConfig.Name)
		if err != nil {
			return err
		}
		err = (*targetPlugin).SetConfig(targetConfig.Config)
		if err != nil {
			return err
		}
	}
	return nil
}

func (a *Agent) loadStrategyPlugins() error {
	for _, strategyConfig := range a.config.Strategies {
		a.logger.Info("loading Strategy plugin", "plugin", strategyConfig)

		pluginConfig := &plugin.ClientConfig{
			HandshakeConfig: PluginHandshakeConfig,
			Plugins: map[string]plugin.Plugin{
				"strategy": &strategypkg.Plugin{},
			},
			Cmd: exec.Command(path.Join(a.config.PluginDir, strategyConfig.Driver)),
		}
		err := a.strategyManager.RegisterPlugin(strategyConfig.Name, pluginConfig)
		if err != nil {
			return err
		}

		// configure plugin
		strategyPlugin, err := a.strategyManager.Dispense(strategyConfig.Name)
		if err != nil {
			return err
		}
		err = (*strategyPlugin).SetConfig(strategyConfig.Config)
		if err != nil {
			return err
		}
	}
	return nil
}

func (a *Agent) handlePolicy(p *policystorage.Policy) {
	logger := a.logger.With(
		"policy_id", p.ID,
		"source", p.Source,
		"target", p.Target.Name,
		"strategy", p.Strategy.Name,
	)

	var target targetpkg.Target
	var apm apmpkg.APM
	var strategy strategypkg.Strategy

	// dispense plugins
	targetPlugin, err := a.targetManager.Dispense(p.Target.Name)
	if err != nil {
		logger.Error("target plugin not initialized", "error", err, "plugin", p.Target.Name)
		return
	}
	target = *targetPlugin

	apmPlugin, err := a.apmManager.Dispense(p.Source)
	if err != nil {
		logger.Error("apm plugin not initialized", "error", err, "plugin", p.Target.Name)
		return
	}
	apm = *apmPlugin

	strategyPlugin, err := a.strategyManager.Dispense(p.Strategy.Name)
	if err != nil {
		logger.Error("strategy plugin not initialized", "error", err, "plugin", p.Target.Name)
		return
	}
	strategy = *strategyPlugin

	// fetch target count
	logger.Info("fetching current count")
	currentCount, err := target.Count(p.Target.Config)
	if err != nil {
		logger.Error("failed to fetch current count", "error", err)
		return
	}

	// query policy's APM
	logger.Info("querying APM")
	value, err := apm.Query(p.Query)
	if err != nil {
		logger.Error("failed to query APM", "error", err)
		return
	}

	// calculate new count using policy's Strategy
	logger.Info("calculating new count")
	req := strategypkg.RunRequest{
		CurrentCount: int64(currentCount),
		MinCount:     p.Min,
		MaxCount:     p.Max,
		CurrentValue: value,
		Config:       p.Strategy.Config,
	}
	results, err := strategy.Run(req)
	if err != nil {
		logger.Error("failed to calculate strategy", "error", err)
		return
	}

	if len(results.Actions) == 0 {
		logger.Info("nothing to do")
		return
	}

	// scale target
	for _, action := range results.Actions {
		logger.Info("scaling target",
			"target_config", p.Target.Config, "from", currentCount, "to", action.Count, "reason", action.Reason)

		// If the policy is configured with dry-run:true then we reset the
		// action count to the current count so its no-nop. This allows us to
		// still submit the job, but not alter its state.
		if val, ok := p.Target.Config["dry-run"]; ok && val == "true" {
			logger.Info("scaling dry-run is enabled, using no-op task group count",
				"target_config", p.Target.Config)
			action.Count = currentCount
		}

		if err = (*targetPlugin).Scale(action, p.Target.Config); err != nil {
			logger.Error("failed to scale target", "error", err)
			return
		}
	}
}<|MERGE_RESOLUTION|>--- conflicted
+++ resolved
@@ -62,14 +62,8 @@
 		return err
 	}
 
-<<<<<<< HEAD
-	a.nomadClient = client
-
 	ps := policystorage.NewStore(a.logger, a.nomadClient)
 	go ps.StartPolicyWatcher()
-=======
-	ps := policystorage.Nomad{Client: a.nomadClient}
->>>>>>> 63595746
 
 	// launch plugins
 	if err := a.loadPlugins(); err != nil {
