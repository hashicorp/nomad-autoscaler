## UNRELEASED

<<<<<<< HEAD
BUG FIXES:
 * agent: Fixed a bug that caused the Enterprise license checker to not be reloaded on `SIGHUP` [[GH-849](https://github.com/hashicorp/nomad-autoscaler/pull/849)]
=======
IMPROVEMENTS:
 * plugin/strategy/target-value: Add new configuration `max_scale_up` and `max_scale_down` to allow restricting how much change is applied on each scaling event [[GH-848](https://github.com/hashicorp/nomad-autoscaler/pull/848)]

BUG FIXES:
 * agent: Fixed a bug that caused a target in dry-run mode to scale when outside of its min/max range [[GH-845](https://github.com/hashicorp/nomad-autoscaler/pull/845)]
>>>>>>> bca860ed

## 0.4.1 (January 18, 2024)

IMPROVEMENTS:
 * agent: Add `nomad.block_query_wait_time` config option for Nomad API connectivity [[GH-755](https://github.com/hashicorp/nomad-autoscaler/pull/755)]
 * agent: Add `high_availability.lock_namespace` configuration to specify the namespace used for writing the high availability lock variable. [[GH-832](https://github.com/hashicorp/nomad-autoscaler/pull/832)]
 * build: Updated to Go 1.21.6 [[GH-831](https://github.com/hashicorp/nomad-autoscaler/pull/831)]
 * metrics: Add `policy_id` and `target_name` labels to `scale.invoke.success_count` and `scale.invoke.error_count` metrics [[GH-814](https://github.com/hashicorp/nomad-autoscaler/pull/814)]
 * plugin/target/aws: Add `scale_in_protection` configuration [[GH-807](https://github.com/hashicorp/nomad-autoscaler/pull/807)]
 * scaleutils: Add new node filter option `node_pool` to select nodes by their node pool value [[GH-810](https://github.com/hashicorp/nomad-autoscaler/pull/810)]

BUG FIXES:
 * agent: Fixed a bug that could cause the same scaling policy to be evaluated multiple times concurrently [[GH-812](https://github.com/hashicorp/nomad-autoscaler/pull/812)]
 * agent: Fixed a bug that caused the agent to panic when trying to evaluate a policy with a missing `check.strategy` block [[GH-813](https://github.com/hashicorp/nomad-autoscaler/pull/813)]
 * plugin/apm/nomad: Set correct namespace when querying group metrics [[GH-808](https://github.com/hashicorp/nomad-autoscaler/pull/808)]

## 0.4.0 (December 20, 2023)

FEATURES:
 * **High Availability**: Added support for high availability by allowing multiple instances of the autoscaler to run at the same time, but having only one actively executing [[GH-649](https://github.com/hashicorp/nomad-autoscaler/pull/649)]

IMPROVEMENTS:
 * build: Updated to Go 1.21.5 [[GH-790](https://github.com/hashicorp/nomad-autoscaler/pull/790)]
 * plugin/target/aws: Prevent scaling if an instance refresh is in progress [[GH-597](https://github.com/hashicorp/nomad-autoscaler/pull/597)]
 * plugin/target/aws: Add new configuration `retry_attempts` to account for potentially slow ASG update operations [[GH-594](https://github.com/hashicorp/nomad-autoscaler/pull/594)
 * agent: Update Nomad API dependency to v1.7.1 [[GH-796](https://github.com/hashicorp/nomad-autoscaler/pull/796)]
 * agent: Add specific metadata to drained nodes to allow for later identification [[GH-636](https://github.com/hashicorp/nomad-autoscaler/issues/627)]
 * agent: Logged 404s from jobs/policies going away lowered to debug [[GH-723](https://github.com/hashicorp/nomad-autoscaler/pull/723/)]
 * agent: Added config option to enable file and line log detail [[GH-769](https://github.com/hashicorp/nomad-autoscaler/pull/769/files)]

BUG FIXES:
 * plugin/apm/datadog: Fixed a panic when Datadog queries return `null` values [[GH-606](https://github.com/hashicorp/nomad-autoscaler/pull/606)]
 * agent: Re-start monitoring a job's scale info when a job is deleted then re-created [[GH-724](https://github.com/hashicorp/nomad-autoscaler/pull/724)]
 * agent: File policy sources now resume working after recovering from Nomad API errors [[GH-733](https://github.com/hashicorp/nomad-autoscaler/pull/733)]

## 0.3.7 (June 10, 2022)

IMPROVEMENTS:
 * agent: Scale target so it is within `min` and `max` values before evaluating the rest of the policy [[GH-588](https://github.com/hashicorp/nomad-autoscaler/pull/588)]
 * agent: Update `hashicorp/nomad/api` to v1.3.1 [[GH-585](https://github.com/hashicorp/nomad-autoscaler/pull/585)]
 * agent: Update `armon/go-metrics` to v0.3.11 [[GH-585](https://github.com/hashicorp/nomad-autoscaler/pull/585)]
 * build: Use `alpine:3.15` as base image and provide an entrypoint to run `nomad-autoscaler` by default [[GH-582](https://github.com/hashicorp/nomad-autoscaler/pull/582)]
 * build: Docker image with support for multiple architectures [[GH-582](https://github.com/hashicorp/nomad-autoscaler/pull/582)]
 * plugin/apm/datadog: Update Datadog client dependency to v1.14.0 [[GH-585](https://github.com/hashicorp/nomad-autoscaler/pull/585)]
 * plugin/apm/prometheus: Update Prometheus client dependency to v1.12.2 [[GH-585](https://github.com/hashicorp/nomad-autoscaler/pull/585)]
 * plugin/target/aws: Update AWS client dependency to v1.16.4 [[GH-585](https://github.com/hashicorp/nomad-autoscaler/pull/585)]
 * plugin/target/azure: Update Azure client dependency to v64.1.0 [[GH-585](https://github.com/hashicorp/nomad-autoscaler/pull/585)]
 * plugin/target/gcp: Update GCP client dependency to 0.80.0 [[GH-585](https://github.com/hashicorp/nomad-autoscaler/pull/585)]

BUG FIXES:
 * plugin/target/aws: Fixed a regression issue that broke the default AWS credential chain [[GH-586](https://github.com/hashicorp/nomad-autoscaler/pull/586)]

## 0.3.6 (February 18, 2022)

IMPROVEMENTS:
 * plugins/target/aws-asg: Support EC2 role credentials [[GH-564](https://github.com/hashicorp/nomad-autoscaler/pull/564)]
 * policy: Add `group` to `check` configuration [[GH-567](https://github.com/hashicorp/nomad-autoscaler/pull/567)]
 * policy: Add `on_check_error` and `on_error` configuration [[GH-566](https://github.com/hashicorp/nomad-autoscaler/pull/566)]

## 0.3.5 (January 20, 2022)

IMPROVEMENTS:
 * build: Updated to Go 1.17.6 [[GH-556](https://github.com/hashicorp/nomad-autoscaler/pull/556)]

BUG FIXES:
 * plugins/apm/datadog: Log the correct rate limit error message [[GH-552](https://github.com/hashicorp/nomad-autoscaler/pull/552)]
 * plugins/target/nomad: Reload status handlers on SIGHUP [[GH-554](https://github.com/hashicorp/nomad-autoscaler/pull/554)]
 * policy: Fixed an issue that could cause a panic if the policy content is not read in time [[GH-551](https://github.com/hashicorp/nomad-autoscaler/pull/551)]

## 0.3.4 (November 24, 2021)

IMPROVEMENTS:
 * agent: Allow disabling specific policy sources [[GH-544](https://github.com/hashicorp/nomad-autoscaler/pull/544)]
 * agent: Dispense `fixed-value`, `pass-through`, and `threshold` strategy plugins by default [[GH-536](https://github.com/hashicorp/nomad-autoscaler/pull/536)]
 * build: Updated to Go 1.17 [[GH-545](https://github.com/hashicorp/nomad-autoscaler/pull/545)]
 * plugins/apm/datadog: Add support for custom server site [[GH-548](https://github.com/hashicorp/nomad-autoscaler/pull/548)]
 * plugins/apm/prometheus: Add support for basic auth and custom headers [[GH-522](https://github.com/hashicorp/nomad-autoscaler/pull/522)]
 * plugins/apm/prometheus: Add support for TLS CA certificates [[GH-547](https://github.com/hashicorp/nomad-autoscaler/pull/547)]
 * plugins/target/nomad: Reduce log level for active deployments error messages [[GH-542](https://github.com/hashicorp/nomad-autoscaler/pull/542)]
 * policy: Prevent scaling cluster to zero when using the Nomad APM [[GH-534](https://github.com/hashicorp/nomad-autoscaler/pull/534)]
 * scaleutils: Add combined filter to allow filtering by node class and datacenter [[GH-535](https://github.com/hashicorp/nomad-autoscaler/pull/535)]
 * scaleutils: Improve node selection on scale in actions to avoid errors due to invalid nodes [[GH-539](https://github.com/hashicorp/nomad-autoscaler/pull/539)]

BUG FIXES:
 * scaleutils: Fixed `least_busy` node selector on clusters running servers older than v1.0.0 [[GH-508](https://github.com/hashicorp/nomad-autoscaler/pull/508)]
 * plugins/strategy/threshold: Fixed an issue where the wrong scaling action was taken even when the threshold was no met [[GH-537](https://github.com/hashicorp/nomad-autoscaler/pull/537)]
 * plugins/target/nomad: Fixed an issue where a particular error message would not display the proper policy information [[GH-538](https://github.com/hashicorp/nomad-autoscaler/pull/538)]
 * policy: Prevent panic when a non-vertical scaling policy uses a DAS plugin [[GH-543](https://github.com/hashicorp/nomad-autoscaler/pull/543)]

## 0.3.3 (May 03, 2021)

FEATURES:
 * **Threshold Strategy**: A strategy plugin that allows for different scaling actions based on a set of tiers defined by upper and lower bound metric values [[GH-483](https://github.com/hashicorp/nomad-autoscaler/pull/483)]
 * plugins/target: Horizontal cluster scaling can now use the node `datacenter` parameter to group nodes [[GH-468](https://github.com/hashicorp/nomad-autoscaler/pull/468)]

BUG FIXES:
 * agent: Updated `hashicorp/nomad/api` to v1.1.0-beta to include several fixes [[GH-488](https://github.com/hashicorp/nomad-autoscaler/pull/488)]
 * agent: Updated `hashicorp/hcl/v2` to v2.10.0 to include several fixes [[GH-481](https://github.com/hashicorp/nomad-autoscaler/pull/481)]
 * agent: Updated `mitchellh/copystructure` to v1.1.2 to include several fixes [[GH-481](https://github.com/hashicorp/nomad-autoscaler/pull/481)]
 * agent: Updated `hashicorp/go-hclog` to v0.16.0 to include a fix to log rendering [[GH-481](https://github.com/hashicorp/nomad-autoscaler/pull/481)]
 * agent: Updated `armon/go-metrics` to v0.3.7 to include a fix to Prometheus metrics expiry [[GH-481](https://github.com/hashicorp/nomad-autoscaler/pull/481)]
 * plugins/target/aws-asg: Ensure user provided `aws_region` config option overrides AWS client region discovery [[GH-474](https://github.com/hashicorp/nomad-autoscaler/pull/474)]

## 0.3.2 (April 06, 2021)

FEATURES:
 * plugins/target: Add `empty_ignore_system` node selector strategy [[GH-450](https://github.com/hashicorp/nomad-autoscaler/pull/450)]

BUG FIXES:
 * plugins/target: Ensure only empty nodes are selected when using the `empty` node selector strategy [[GH-450](https://github.com/hashicorp/nomad-autoscaler/pull/450)]

## 0.3.1 (April 01, 2021)

FEATURES:
 * __Fixed Value Strategy__: A strategy plugin that scales to a constant configured value [[GH-436](https://github.com/hashicorp/nomad-autoscaler/pull/436)]
 * __Pass Through Strategy__: A strategy plugin uses the APM metric value as the output desired value [[GH-433](https://github.com/hashicorp/nomad-autoscaler/pull/433)]
 * plugins/target: Horizontal cluster scaling targets can now configure `node_selector_strategy` to control the process which identifies nodes for termination [[GH-435](https://github.com/hashicorp/nomad-autoscaler/pull/435)]

IMPROVEMENTS:
 * agent: Add CLI flags to configure policy evaluation [[GH-421](https://github.com/hashicorp/nomad-autoscaler/pull/421)]
 * agent (Enterprise): Add CLI flags to configure Dynamic Application Sizing [[GH-422](https://github.com/hashicorp/nomad-autoscaler/pull/422)]
 * plugins/target/aws-asg: Use single ASG call rather than split ASG/EC2 on scale-in [[GH-425](https://github.com/hashicorp/nomad-autoscaler/pull/425)]
 * policy: Make `query` optional inside `check`s with strategies that don't require an APM [[GH-442](https://github.com/hashicorp/nomad-autoscaler/pull/442)]

BUG FIXES:
 * agent: Updated `hashicorp/go-hclog` to v0.15.0 to include several fixes [[GH-434](https://github.com/hashicorp/nomad-autoscaler/pull/434)]
 * agent: Updated `hashicorp/hcl/v2` to v2.9.1 to include several panic fixes [[GH-434](https://github.com/hashicorp/nomad-autoscaler/pull/434)]
 * agent: Updated `mitchellh/cli` to v1.1.2 to include a fix to auto-complete [[GH-434](https://github.com/hashicorp/nomad-autoscaler/pull/434)]
 * agent: Updated `armon/go-metrics` to v0.3.6 to include a fix to the Prometheus sink [[GH-434](https://github.com/hashicorp/nomad-autoscaler/pull/434)]
 * agent: Only allow querying Prometheus formatted metrics if Prometheus is enabled within the config [[GH-416](https://github.com/hashicorp/nomad-autoscaler/pull/416)]
 * agent: Updated `hashicorp/go-multierror` to v1.1.1 to include a panic fix when using wrapped errors [[GH-434](https://github.com/hashicorp/nomad-autoscaler/pull/434)]
 * agent: Fix an issue that could cause the agent to panic depending on the order configuration files were loaded [[GH-420](https://github.com/hashicorp/nomad-autoscaler/pull/420)]
 * policy: Prevent panic on policy monitoring [[GH-428](https://github.com/hashicorp/nomad-autoscaler/pull/428)]
 * policy: Ensure metric emitters use the correct context and are stopped when appropriate [[GH-408](https://github.com/hashicorp/nomad-autoscaler/pull/408)]

## 0.3.0 (February 25, 2021)

FEATURES:
  * __GCP MIG Horizontal Cluster Scaling__: Scale the number of Nomad clients within a GCP Managed Instance Groups [[GH-353](https://github.com/hashicorp/nomad-autoscaler/pull/353)]
  * agent: Add pprof HTTP debug endpoints [[GH-349](https://github.com/hashicorp/nomad-autoscaler/pull/349)]

IMPROVEMENTS:
 * agent: Update Nomad API dependency to v1.0.4 [[GH-401](https://github.com/hashicorp/nomad-autoscaler/pull/401)]
 * agent: Read Nomad address and region from environment variables [[GH-365](https://github.com/hashicorp/nomad-autoscaler/pull/365)]
 * helper/scaleutils: refactored scaleutils to remove burden on horizontal cluster scaling target developers and allow for external plugins without core changes [[GH-395](https://github.com/hashicorp/nomad-autoscaler/pull/395)]
 * plugins: Replace net/rpc plugin subsystem with gRPC implementation [[GH-355](https://github.com/hashicorp/nomad-autoscaler/pull/355)]
 * plugins/apm/prometheus: Update Prometheus client dependency from v1.5.1 to v1.9.0 [[GH-368](https://github.com/hashicorp/nomad-autoscaler/pull/368)]
 * plugins/target: Add cluster scaling configuration to ignore system jobs on drain [[GH-356](https://github.com/hashicorp/nomad-autoscaler/pull/356)]

BUG FIXES:
 * agent: Fix an issue where the Autoscaler could get blocked and stop evaluating policies [[GH-354](https://github.com/hashicorp/nomad-autoscaler/pull/354)]
 * agent: Fix Nomad config merging so that Nomad env vars are used correctly [[GH-381](https://github.com/hashicorp/nomad-autoscaler/pull/381)]
 * helper/scaleutils: Filter nodes to ensure unstable pools do not run evaluations [[GH-378](https://github.com/hashicorp/nomad-autoscaler/pull/378)]
 * plugins/target/aws-asg: Fix a bug where confirming instance termination would exit prematurely [[GH-392](https://github.com/hashicorp/nomad-autoscaler/pull/392)]

## 0.2.1 (January 12, 2021)

BUG FIXES:
 * plugins/apm: Fix a bug where external APM plugins would cause the Nomad Autoscaler to panic [[GH-341](https://github.com/hashicorp/nomad-autoscaler/pull/341)]

## 0.2.0 (January 06, 2021)

__BACKWARDS INCOMPATIBILITIES:__
 * apm/datadog: Queries should use the new `query_window` parameter [[GH-268](https://github.com/hashicorp/nomad-autoscaler/pull/268)]
 * policy/file: Policies stored in files must be wrapped in a `scaling` block [[GH-313](https://github.com/hashicorp/nomad-autoscaler/pull/313)]

FEATURES:
 * __Azure VMSS Horizontal Cluster Scaling__: Scale the number of Nomad clients within Azure virtual machine scale sets [[GH-278](https://github.com/hashicorp/nomad-autoscaler/pull/278)]
 * __Dynamic Application Sizing (Enterprise)__: Evaluate, processes and store historical task resource usage data, making recommendations for CPU and Memory resource parameters [[GH-298](https://github.com/hashicorp/nomad-autoscaler/pull/298)]

IMPROVEMENTS:
 * agent: Added new evaluation broker to manage storing, deduping and controlling the distribution policy evaluation requests to workers [[GH-282](https://github.com/hashicorp/nomad-autoscaler/pull/282)]
 * agent: Add `/v1/agent/reload` endpoint [[GH-312](https://github.com/hashicorp/nomad-autoscaler/pull/312)]
 * apm/nomad: CPU query relative to task group allocated resources [[GH-324](https://github.com/hashicorp/nomad-autoscaler/pull/324)]
 * apm/nomad: Memory query relative to task group allocated resources [[GH-334](https://github.com/hashicorp/nomad-autoscaler/pull/334)]
 * plugins/target/nomad: Added support for namespaced jobs [[GH-277](https://github.com/hashicorp/nomad-autoscaler/pull/277)]
 * policy: Add `query_window` parameter to `check` [[GH-268](https://github.com/hashicorp/nomad-autoscaler/pull/268)]
 * policy/file: Allow multiple policies per file [[GH-313](https://github.com/hashicorp/nomad-autoscaler/pull/313)]

## 0.1.1 (September 11, 2020)

FEATURES:
 * __Datadog APM__: Datadog can be used as an APM source [[GH-241](https://github.com/hashicorp/nomad-autoscaler/pull/241)]
 * __Telemetry__: Initial telemetry implementation to emit key stats for monitoring [[GH-238](https://github.com/hashicorp/nomad-autoscaler/pull/238)]

IMPROVEMENTS:
 * cluster_scaling: Allow Nomad client nodes to be optionally purged after termination [[GH-258](https://github.com/hashicorp/nomad-autoscaler/pull/258)]

BUG FIXES:
 * plugins: Fix an issue which caused a failure to launch multiple plugins using the same driver [[GH-222](https://github.com/hashicorp/nomad-autoscaler/issues/222)]
 * policy: Fix an issue where the Nomad Autoscaler would fail to canonicalize Nomad APM queries with non-default plugin name [[GH-216](https://github.com/hashicorp/nomad-autoscaler/issues/216)]

## 0.1.0 (July 09, 2020)

__BACKWARDS INCOMPATIBILITIES:__
 * policy: Allow multiple `check`s in a policy [[GH-176](https://github.com/hashicorp/nomad-autoscaler/pull/176)]
 * agent: The `scan-interval` CLI flag and top-level `default_evaluation_interval` config option have been removed and replaced by `policy-default-evaluation-interval` and `policy.default_evaluation_interval` options respectively [[GH-197](https://github.com/hashicorp/nomad-autoscaler/pull/197)]

FEATURES:
 * __AWS ASG Horizontal Cluster Scaling__: Scale the number of Nomad clients within AWS AutoScaling groups [[GH-185](https://github.com/hashicorp/nomad-autoscaler/pull/185)]

IMPROVEMENTS:
 * agent: Only enter out-of-bounds cooldown if time greater than 1s [[GH-139](https://github.com/hashicorp/nomad-autoscaler/pull/139)]
 * agent: Scaling policies can now be loaded from a directory on local disk [[GH-178](https://github.com/hashicorp/nomad-autoscaler/pull/178)]
 * core: Update Nomad API dependency to 0.12.0 [[GH-210](https://github.com/hashicorp/nomad-autoscaler/pull/210)]

BUG FIXES:
 * cli: Fix incorrect flag help detail for `nomad-ca-path` [[GH-168](https://github.com/hashicorp/nomad-autoscaler/pull/168)]
 * policy/nomad: Fix fast loop when Nomad policy syntax is incorrect [[GH-179](https://github.com/hashicorp/nomad-autoscaler/pull/179)]

## 0.0.2 (May 21, 2020)

__BACKWARDS INCOMPATIBILITIES:__
 * agent: Configuration `scan_interval` renamed to `default_evaluation_interval` [[GH-114](https://github.com/hashicorp/nomad-autoscaler/pull/114)]

FEATURES:
 * agent: Allow policies to specify `evaluation_interval` [[GH-30](https://github.com/hashicorp/nomad-autoscaler/pull/30)]
 * agent: Allow policies to specify `cooldown` [[GH-117](https://github.com/hashicorp/nomad-autoscaler/pull/117)]

IMPROVEMENTS:
 * agent: Use blocking queries to communicate with the Nomad API [[GH-38](https://github.com/hashicorp/nomad-autoscaler/issues/38)]
 * agent: Improve command error output message when setting up agent [[GH-106](https://github.com/hashicorp/nomad-autoscaler/pull/106)]
 * agent: Skip scaling action if the desired count matches the current count [[GH-108](https://github.com/hashicorp/nomad-autoscaler/pull/108)]
 * agent: The target-value strategy plugin is configured for launching as default [[GH-135](https://github.com/hashicorp/nomad-autoscaler/pull/135)]
 * cli: Always use cli library exit code when exiting main function [[GH-130](https://github.com/hashicorp/nomad-autoscaler/pull/130)]
 * core: Update Nomad API dependency to 0.11.2 [[GH-128](https://github.com/hashicorp/nomad-autoscaler/pull/128)]
 * plugins/apm/prometheus: Use the logger rather than fmt.Print to output Prometheus query warnings [[GH-107](https://github.com/hashicorp/nomad-autoscaler/pull/107)]
 * plugins/strategy/target-value: Add new policy configuration `precision` [[GH-132](https://github.com/hashicorp/nomad-autoscaler/issues/132)]

BUG FIXES:
 * agent: Fix issue where Nomad Autoscaler would fail to re-connect to Nomad [[GH-119](https://github.com/hashicorp/nomad-autoscaler/issues/119)]
 * plugins/apm/nomad: Fix Nomad APM bug when querying groups on multiple clients [[GH-125](https://github.com/hashicorp/nomad-autoscaler/pull/125)]
 * plugins/strategy: Fix bug in external strategy plugins suggesting scale to zero [[GH-112](https://github.com/hashicorp/nomad-autoscaler/pull/122)]

## 0.0.1-techpreview2 (April 9, 2020)

IMPROVEMENTS:
 * core: Update Nomad API dependency to 0.11.0 [[GH-85](https://github.com/hashicorp/nomad-autoscaler/pull/85)]
 * plugins: Improve user experience when developing external plugins [[GH-82](https://github.com/hashicorp/nomad-autoscaler/pull/82)]
 * plugins/apm/prometheus: Return an error when Prometheus APM query returns NaN [[GH-87](https://github.com/hashicorp/nomad-autoscaler/pull/87)]

BUG FIXES:
 * plugins/strategy/target-value: Allow the internal `target-value` plugin to handle scaling to zero as well as use target values of zero [[GH-77](https://github.com/hashicorp/nomad-autoscaler/pull/77)]

## 0.0.1-techpreview1 (March 25, 2020)

Initial tech-preview release.
See https://github.com/hashicorp/nomad-autoscaler for documentation and known limitations.

REQUIREMENTS:
* Nomad 0.11-beta1 or later

FEATURES:
* Support for horizontal scaling of Nomad jobs.
* **APM plugins**: nomad and prometheus (built-in)
* **Strategy plugins**: target-value plugin (built-in)
* **Target plugins**: nomad task group count (built-in)<|MERGE_RESOLUTION|>--- conflicted
+++ resolved
@@ -1,15 +1,11 @@
 ## UNRELEASED
 
-<<<<<<< HEAD
-BUG FIXES:
+IMPROVEMENTS:
+ * plugin/strategy/target-value: Add new configuration `max_scale_up` and `max_scale_down` to allow restricting how much change is applied on each scaling event [[GH-848](https://github.com/hashicorp/nomad-autoscaler/pull/848)]
+
+BUG FIXES:
+ * agent: Fixed a bug that caused a target in dry-run mode to scale when outside of its min/max range [[GH-845](https://github.com/hashicorp/nomad-autoscaler/pull/845)]
  * agent: Fixed a bug that caused the Enterprise license checker to not be reloaded on `SIGHUP` [[GH-849](https://github.com/hashicorp/nomad-autoscaler/pull/849)]
-=======
-IMPROVEMENTS:
- * plugin/strategy/target-value: Add new configuration `max_scale_up` and `max_scale_down` to allow restricting how much change is applied on each scaling event [[GH-848](https://github.com/hashicorp/nomad-autoscaler/pull/848)]
-
-BUG FIXES:
- * agent: Fixed a bug that caused a target in dry-run mode to scale when outside of its min/max range [[GH-845](https://github.com/hashicorp/nomad-autoscaler/pull/845)]
->>>>>>> bca860ed
 
 ## 0.4.1 (January 18, 2024)
 
