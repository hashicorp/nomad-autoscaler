--- conflicted
+++ resolved
@@ -60,16 +60,12 @@
 	ReleaseSlot(p *sdk.ScalingPolicy)
 }
 
-<<<<<<< HEAD
-// Handler monitors a policy for changes and controls when they are sent for
-=======
 type checker interface {
 	runCheckAndCapCount(ctx context.Context, currentCount int64) (sdk.ScalingAction, error)
 	group() string
 }
 
 // Handler monitors a policy for changes and controls when them are sent for
->>>>>>> bdd7ca09
 // evaluation.
 type Handler struct {
 	log hclog.Logger
