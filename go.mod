--- conflicted
+++ resolved
@@ -125,11 +125,7 @@
 	golang.org/x/net v0.32.0 // indirect
 	golang.org/x/oauth2 v0.24.0 // indirect
 	golang.org/x/sync v0.10.0 // indirect
-<<<<<<< HEAD
 	golang.org/x/sys v0.28.0 // indirect
-=======
-	golang.org/x/sys v0.27.0 // indirect
->>>>>>> 0d0bd6ed
 	golang.org/x/tools v0.21.1-0.20240508182429-e35e4ccd0d2d // indirect
 	google.golang.org/genproto/googleapis/rpc v0.0.0-20241113202542-65e8d215514f // indirect
 	gopkg.in/yaml.v3 v3.0.1 // indirect
