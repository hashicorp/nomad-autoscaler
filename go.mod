--- conflicted
+++ resolved
@@ -29,15 +29,9 @@
 	github.com/shoenig/test v1.12.0
 	github.com/stretchr/testify v1.10.0
 	golang.org/x/text v0.21.0
-<<<<<<< HEAD
-	google.golang.org/api v0.214.0
-	google.golang.org/grpc v1.69.4
-	google.golang.org/protobuf v1.36.0
-=======
 	google.golang.org/api v0.217.0
 	google.golang.org/grpc v1.69.4
 	google.golang.org/protobuf v1.36.2
->>>>>>> 0592ab53
 )
 
 require (
