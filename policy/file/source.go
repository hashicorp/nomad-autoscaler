package file

import (
	"context"
	"crypto/md5"
	"fmt"
	"reflect"
	"sync"

	hclog "github.com/hashicorp/go-hclog"
	multierror "github.com/hashicorp/go-multierror"
	fileHelper "github.com/hashicorp/nomad-autoscaler/helper/file"
	"github.com/hashicorp/nomad-autoscaler/helper/uuid"
	"github.com/hashicorp/nomad-autoscaler/policy"
)

// Ensure NomadSource satisfies the Source interface.
var _ policy.Source = (*Source)(nil)

// pathMD5Sum is the key used in the idMap. Having this as a type makes it
// clearer to readers what this represents.
type pathMD5Sum [16]byte

// Source is the File implementation of the policy.Source interface.
type Source struct {
	config *policy.ConfigDefaults
	dir    string
	log    hclog.Logger

	// idMap stores a mapping between between the md5sum of the file path and
	// the associated policyID. This allows us to keep a consistent PolicyID in
	// the event of policy changes.
	idMap     map[pathMD5Sum]policy.PolicyID
	idMapLock sync.RWMutex

	// reloadChannels help coordinate reloading the of the MonitorIDs routine.
	reloadCh         chan struct{}
	reloadCompleteCh chan struct{}

	// policyMap maps our policyID to the file and policy which was decode from
	// the file. This is required with the current policy.Source interface
	// implementation, as the MonitorPolicy function only has access to the
	// policyID and not the underlying file path.
	policyMap     map[policy.PolicyID]*filePolicy
	policyMapLock sync.RWMutex
}

// filePolicy is a wrapper around a scaling policy that also provides the file
// that it came from.
type filePolicy struct {
	file   string
	policy *policy.Policy
}

func NewFileSource(log hclog.Logger, cfg *policy.ConfigDefaults, dir string) policy.Source {
	return &Source{
		config:           cfg,
		dir:              dir,
		log:              log.ResetNamed("file_policy_source"),
		idMap:            make(map[pathMD5Sum]policy.PolicyID),
		policyMap:        make(map[policy.PolicyID]*filePolicy),
		reloadCh:         make(chan struct{}),
		reloadCompleteCh: make(chan struct{}, 1),
	}
}

// Name satisfies the Name function of the policy.Source interface.
func (s *Source) Name() policy.SourceName {
	return policy.SourceNameFile
}

// MonitorIDs satisfies the MonitorIDs function of the policy.Source interface.
func (s *Source) MonitorIDs(ctx context.Context, req policy.MonitorIDsReq) {
	s.log.Debug("starting file policy source ID monitor")

	// Run the policyID identification method before entering the loop so we do
	// a first pass on the policies. Otherwise we wouldn't load any until a
	// reload is triggered.
	s.identifyPolicyIDs(req.ResultCh, req.ErrCh)

	for {
		select {
		case <-ctx.Done():
			s.log.Trace("stopping file policy source ID monitor")
			return

		case <-s.reloadCh:
			s.log.Info("file policy source ID monitor received reload signal")
			s.identifyPolicyIDs(req.ResultCh, req.ErrCh)
			s.reloadCompleteCh <- struct{}{}
		}
	}
}

// ReloadIDsMonitor satisfies the ReloadIDsMonitor function of the
// policy.Source interface.
func (s *Source) ReloadIDsMonitor() {
	s.reloadCh <- struct{}{}
	<-s.reloadCompleteCh
}

// MonitorPolicy satisfies the MonitorPolicy function of the policy.Source
// interface.
func (s *Source) MonitorPolicy(ctx context.Context, req policy.MonitorPolicyReq) {

	// Close channels when done with the monitoring loop.
	defer close(req.ResultCh)
	defer close(req.ErrCh)

	s.policyMapLock.Lock()

	var file string

	// There isn't a possibility that I can think of where this call wouldn't
	// be ok. Nevertheless check it to be safe before sending the policy to the
	// handler which starts the evaluation ticker.
	val, ok := s.policyMap[req.ID]
	if !ok {
		req.ErrCh <- fmt.Errorf("failed to get policy %s", req.ID)
	} else {

		// Assign the stored file to our local variable. This is so we can use
		// it later without performing a lookup. The file value will stay the
		// same for the entire duration of this function.
		file = val.file

		p, err := s.handleIndividualPolicyRead(req.ID, file)
		if err != nil {
			req.ErrCh <- fmt.Errorf("failed to get policy %s", req.ID)
		}
		if p != nil {
			req.ResultCh <- *p
			s.policyMap[req.ID] = &filePolicy{file: file, policy: p}
		}
	}
	s.policyMapLock.Unlock()

	// Technically the log message should come further up, but its quite
	// helpful to have the file path logged with the policyID otherwise there
	// is no way to understand the ID->File mapping.
	log := s.log.With("policy_id", req.ID, "file", file)
	log.Debug("starting file policy monitor")

	for {
		select {
		case <-ctx.Done():
			log.Debug("stopping file source ID monitor due to context done")
			return

		case <-req.ReloadCh:
			log.Info("file policy source monitor received reload signal")

			// Grab a lock as required by the function and the call.
			s.policyMapLock.Lock()
			newPolicy, err := s.handleIndividualPolicyRead(req.ID, file)
			s.policyMapLock.Unlock()

			// An error indicates the policy failed to be decoded properly. It
			// isn't a terminal error as the operator can fix the policy and
			// trigger another reload.
			if err != nil {
				req.ErrCh <- fmt.Errorf("failed to get policy: %v", err)
				continue
			}

			// A non-nil policy indicates a change, therefore we send this to
			// the handler.
			if newPolicy != nil {
				s.log.Info("file policy content has changed")
				req.ResultCh <- *newPolicy
			}
		}
	}
}

// handleIndividualPolicyRead reads the policy from disk and compares it to the
// stored version if there is one. If there is a difference the new policy will
// be returned, otherwise we return nil to indicate no reload is required. This
// function is not thread safe, so the caller should obtain at least a read
// lock on policyMapLock.
func (s *Source) handleIndividualPolicyRead(ID policy.PolicyID, path string) (*policy.Policy, error) {

	newPolicy := &policy.Policy{}

	// Decode the file into a new policy to allow comparison to our stored
	// policy. Make sure to add the ID string and defaults, we are responsible
	// for managing this and if we don't add it, there will always be a
	// difference.
	if err := decodeFile(path, newPolicy); err != nil {
		return nil, fmt.Errorf("failed to decode file %s: %v", path, err)
	}
	newPolicy.ID = ID.String()
	newPolicy.ApplyDefaults(s.config)

<<<<<<< HEAD
	for _, c := range newPolicy.Checks {
		c.CanonicalizeAPMQuery(newPolicy.Target)
=======
	val, ok := s.policyMap[ID]
	if !ok || val.policy == nil {
		return newPolicy, nil
>>>>>>> da91fa9a
	}

	// Check the new policy against the stored. If they are the same, and
	// therefore the policy has not changed indicate that to the caller.
	if reflect.DeepEqual(newPolicy, val.policy) {
		return nil, nil
	}
	return newPolicy, nil
}

// identifyPolicyIDs iterates the configured directory, identifying the
// configured policyIDs. The IDs will be wrapped and sent to the resultCh so
// the policy manager can do its work.
func (s *Source) identifyPolicyIDs(resultCh chan<- policy.IDMessage, errCh chan<- error) {
	ids, err := s.handleDir()
	if err != nil {
		errCh <- err
	}

	// Even if we receive an error we may have IDs to send. Otherwise it may be
	// that all policies have been removed so we should even send the empty
	// list so handlers can be cleaned.
	resultCh <- policy.IDMessage{IDs: ids, Source: s.Name()}
}

// handleDir iterates through the configured directory, attempting to decode
// and store all HCL and JSON files as scaling policies. If the policy is not
// enabled it will be ignored.
func (s *Source) handleDir() ([]policy.PolicyID, error) {

	// Obtain a list of all files in the directory which have the suffixes we
	// can handle as scaling policies.
	files, err := fileHelper.GetFileListFromDir(s.dir, ".hcl", ".json")
	if err != nil {
		return nil, fmt.Errorf("failed to list files in directory: %v", err)
	}

	var policyIDs []policy.PolicyID
	var mErr *multierror.Error

	for _, file := range files {

		var scalingPolicy policy.Policy

		// We have to decode the file to check whether the policy is enabled or
		// not. If we cannot decode the file, append an error but do not bail
		// on the process. A single decode failure shouldn't stop us decoding
		// the rest of the files in the directory.
		if err := decodeFile(file, &scalingPolicy); err != nil {
			mErr = multierror.Append(fmt.Errorf("failed to decode file %s: %v", file, err), mErr)
			continue
		}

		// Get the policyID for the file.
		policyID := s.getFilePolicyID(file)

		// Ignore the policy if its disabled. The log line is because I
		// (jrasell) have spent too much time figuring out why a policy doesn't
		// get tracked here.
		if !scalingPolicy.Enabled {
			s.log.Trace("policy is disabled therefore ignoring",
				"policy_id", scalingPolicy.ID, "file", file)
			continue
		}

<<<<<<< HEAD
		scalingPolicy.ApplyDefaults(s.config)

		for _, c := range scalingPolicy.Checks {
			c.CanonicalizeAPMQuery(scalingPolicy.Target)
		}

		// We have had to decode the file, so store the information. This makes
		// the MonitorPolicy function simpler as we have an easy mapping of the
=======
		// Store the file>id mapping if it doesn't exist. This makes the
		// MonitorPolicy function simpler as we have an easy mapping of the
>>>>>>> da91fa9a
		// policyID to the file it came from.
		//
		// The OK check is performed because this function gets called during
		// the initial load and then on reloads of the monitor IDs routine.
		// When we are asked to reload, if we overwrite what is stored, when we
		// subsequently trigger reload of the individual policy monitor we can
		// never tell whether the newly read policy differs from the stored
		// policy.
		s.policyMapLock.Lock()
		if _, ok := s.policyMap[policyID]; !ok {
			s.policyMap[policyID] = &filePolicy{file: file}
		}
		s.policyMapLock.Unlock()

		policyIDs = append(policyIDs, policyID)
	}

	return policyIDs, mErr.ErrorOrNil()
}

// getFilePolicyID translates the file into its policyID. This is done by
// firstly checking our internal state. If it isn't found, we generate and
// store the ID in our state.
func (s *Source) getFilePolicyID(file string) policy.PolicyID {

	// The function performs at least a read and potentially a write so obtain
	// a lock.
	s.idMapLock.Lock()
	defer s.idMapLock.Unlock()

	// MD5 the file path so we have our map key to perform lookups.
	md5Sum := md5Sum(file)

	// Attempt to lookup the policyID. If we do not find it within our map then
	// this is the first time we have seen this file. Therefore generate a UUID
	// and store this.
	policyID, ok := s.idMap[md5Sum]
	if !ok {
		policyID = policy.PolicyID(uuid.Generate())
		s.idMap[md5Sum] = policyID
	}

	return policyID
}

func md5Sum(i interface{}) [16]byte {
	return md5.Sum([]byte(fmt.Sprintf("%v", i)))
}<|MERGE_RESOLUTION|>--- conflicted
+++ resolved
@@ -192,14 +192,13 @@
 	newPolicy.ID = ID.String()
 	newPolicy.ApplyDefaults(s.config)
 
-<<<<<<< HEAD
 	for _, c := range newPolicy.Checks {
 		c.CanonicalizeAPMQuery(newPolicy.Target)
-=======
+  }
+
 	val, ok := s.policyMap[ID]
 	if !ok || val.policy == nil {
 		return newPolicy, nil
->>>>>>> da91fa9a
 	}
 
 	// Check the new policy against the stored. If they are the same, and
@@ -265,19 +264,14 @@
 			continue
 		}
 
-<<<<<<< HEAD
 		scalingPolicy.ApplyDefaults(s.config)
 
 		for _, c := range scalingPolicy.Checks {
 			c.CanonicalizeAPMQuery(scalingPolicy.Target)
 		}
 
-		// We have had to decode the file, so store the information. This makes
-		// the MonitorPolicy function simpler as we have an easy mapping of the
-=======
 		// Store the file>id mapping if it doesn't exist. This makes the
 		// MonitorPolicy function simpler as we have an easy mapping of the
->>>>>>> da91fa9a
 		// policyID to the file it came from.
 		//
 		// The OK check is performed because this function gets called during
