--- conflicted
+++ resolved
@@ -21,13 +21,8 @@
 	github.com/mattn/go-isatty v0.0.20 // indirect
 	github.com/oklog/run v1.1.0 // indirect
 	github.com/pmezard/go-difflib v1.0.0 // indirect
-<<<<<<< HEAD
 	golang.org/x/net v0.32.0 // indirect
 	golang.org/x/sys v0.28.0 // indirect
-=======
-	golang.org/x/net v0.31.0 // indirect
-	golang.org/x/sys v0.27.0 // indirect
->>>>>>> 0d0bd6ed
 	golang.org/x/text v0.21.0 // indirect
 	google.golang.org/genproto/googleapis/rpc v0.0.0-20241113202542-65e8d215514f // indirect
 	google.golang.org/grpc v1.68.1 // indirect
